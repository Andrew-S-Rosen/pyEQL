"""
pyEQL Solute class.

This file contains functions and methods for managing properties of
individual solutes. The Solute class contains methods for accessing
ONLY those properties that DO NOT depend on solution composition.
Solute properties such as activity coefficient or concentration
that do depend on compsition are accessed via Solution class methods.

:copyright: 2013-2023 by Ryan S. Kingsbury
:license: LGPL, see LICENSE for more details.

"""
from __future__ import annotations

from dataclasses import asdict, dataclass, field
from typing import Literal

import numpy as np
from pymatgen.core.ion import Ion

from pyEQL.utils import standardize_formula


@dataclass
class Datum:
    """Document containing data for a single computed or experimental property."""

    value: str
    reference: str | None = None
    data_type: Literal["computed", "experimental", "fitted", "unknown"] = "unknown"

    @property
    def magnitude(self):
        return float(self.value.split(" ")[0])

    @property
    def unit(self):
        return self.value.split(" ")[-1]

    @property
    def uncertainty(self):
        if len(self.value.split(" ")) > 3:
            return float(self.value.split(" ")[2])
        return np.nan

    def as_dict(self):
        return dict(asdict(self).items())


@dataclass
class Solute:
    """
    represent each chemical species as an object containing its formal charge,
    transport numbers, concentration, activity, etc.

    Args:
        formula : str
                    Chemical formula for the solute.
                    Charged species must contain a + or - and (for polyvalent solutes) a number representing the net charge (e.g. 'SO4-2').
    """

    formula: str
    charge: int
    molecular_weight: str
    elements: list
    chemsys: str
    pmg_ion: Ion
    formula_html: str
    formula_latex: str
    formula_hill: str
    formula_pretty: str
<<<<<<< HEAD
    oxi_state_guesses: tuple[dict[str, float]]
=======
    oxi_state_guesses: dict[str, float]
>>>>>>> c461f57c
    n_atoms: int
    n_elements: int
    size: dict = field(
        default_factory=lambda: {
            "radius_ionic": None,
            "radius_hydrated": None,
            "radius_vdw": None,
            "molar_volume": None,
        }
    )
    thermo: dict = field(default_factory=lambda: {"ΔG_hydration": None, "ΔG_formation": None})
    transport: dict = field(default_factory=lambda: {"diffusion_coefficient": None})
    model_parameters: dict = field(
        default_factory=lambda: {
            "activity_pitzer": {"Beta0": None, "Beta1": None, "Beta2": None, "Cphi": None, "Max_C": None},
            "molar_volume_pitzer": {
                "Beta0": None,
                "Beta1": None,
                "Beta2": None,
                "Cphi": None,
                "V_o": None,
                "Max_C": None,
            },
            "viscosity_jones_dole": {"B": None},
        }
    )

    @classmethod
    def from_formula(cls, formula: str):
        """
        Create an Ion document from a chemical formula. The formula is passed to
        pymatgen.core.Ion.from_formula() and used to populate the basic chemical
        informatics fields (e.g., formula, charge, molecular weight, elements, etc.)
        of the IonDoc.
        """
        pmg_ion = Ion.from_formula(formula)
        f, factor = pmg_ion.get_reduced_formula_and_factor()
        rform = standardize_formula(formula)
        charge = int(pmg_ion.charge)
        els = [str(el) for el in pmg_ion.elements]
        mw = f"{float(pmg_ion.weight / factor)} g/mol"  # weight is a FloatWithUnit
        chemsys = pmg_ion.chemical_system
<<<<<<< HEAD
        oxi_states = pmg_ion.oxi_state_guesses()
        # TODO - hack to work around a pymatgen bug in Composition
=======
        # store only the most likely oxi_state guesses
        oxi_states = pmg_ion.oxi_state_guesses(all_oxi_states=True)[0]
        # TODO - hack to work around a pymatgen bug in Composition
        # https://github.com/materialsproject/pymatgen/issues/3324
>>>>>>> c461f57c
        if oxi_states == [] and rform in ["O2(aq)", "O3(aq)", "Cl2(aq)", "F2(aq)"]:
            oxi_states = ({els[0]: 0.0},)

        return cls(
            rform,
            charge=charge,
            molecular_weight=mw,
            elements=els,
            chemsys=chemsys,
            pmg_ion=pmg_ion,
            formula_html=pmg_ion.to_html_string(),
            formula_latex=pmg_ion.to_latex_string(),
            formula_hill=pmg_ion.hill_formula,
            formula_pretty=pmg_ion.to_pretty_string(),
            oxi_state_guesses=oxi_states,
            n_atoms=int(pmg_ion.num_atoms),
            n_elements=len(els),
        )

    def as_dict(self):
        return dict(asdict(self).items())

    # set output of the print() statement
    def __str__(self):
        return (
            "Species "
            + str(self.formula)
            + " MW="
            + str(self.mw)
            + " Formal Charge="
            + str(self.charge)
            + " Amount= "
            + str(self.moles)
        )<|MERGE_RESOLUTION|>--- conflicted
+++ resolved
@@ -70,11 +70,7 @@
     formula_latex: str
     formula_hill: str
     formula_pretty: str
-<<<<<<< HEAD
-    oxi_state_guesses: tuple[dict[str, float]]
-=======
     oxi_state_guesses: dict[str, float]
->>>>>>> c461f57c
     n_atoms: int
     n_elements: int
     size: dict = field(
@@ -117,15 +113,10 @@
         els = [str(el) for el in pmg_ion.elements]
         mw = f"{float(pmg_ion.weight / factor)} g/mol"  # weight is a FloatWithUnit
         chemsys = pmg_ion.chemical_system
-<<<<<<< HEAD
-        oxi_states = pmg_ion.oxi_state_guesses()
-        # TODO - hack to work around a pymatgen bug in Composition
-=======
         # store only the most likely oxi_state guesses
         oxi_states = pmg_ion.oxi_state_guesses(all_oxi_states=True)[0]
         # TODO - hack to work around a pymatgen bug in Composition
         # https://github.com/materialsproject/pymatgen/issues/3324
->>>>>>> c461f57c
         if oxi_states == [] and rform in ["O2(aq)", "O3(aq)", "Cl2(aq)", "F2(aq)"]:
             oxi_states = ({els[0]: 0.0},)
 
