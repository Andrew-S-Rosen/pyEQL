--- conflicted
+++ resolved
@@ -1174,17 +1174,7 @@
         -------
         The total amount of the element in the solution, in the specified units
 
-<<<<<<< HEAD
-        Notes:
-        -----
-        There is currently no way to distinguish between different oxidation
-        states of the same element (e.g. TOTFe(II) vs. TOTFe(III)). This
-        is planned for a future release.
-
-        See Also:
-=======
         See Also
->>>>>>> ff39bbd2
         --------
         get_amount
         """
@@ -1548,17 +1538,7 @@
         to be calculated (e.g., if a solution contains 0.5 mol/kg of Na+ and Cl-, plus traces
         of H+ and OH-, the matched salt is 0.5 mol/kg NaCl).
 
-<<<<<<< HEAD
-        Parameters
-        ----------
-        None
-
-        Returns:
-        -------
-        Salt
-=======
-        Returns:
->>>>>>> ff39bbd2
+        Returns:
             Salt object containing information about the parent salt.
 
         See Also:
@@ -1571,33 +1551,6 @@
         :py:meth:`get_viscosity_kinematic`
 
         Examples:
-<<<<<<< HEAD
-        --------
-        >>> s1 = Solution([['Na+','0.5 mol/kg'],['Cl-','0.5 mol/kg']])
-        >>> s1.get_salt()
-        <pyEQL.salt_ion_match.Salt object at 0x7fe6d3542048>
-        >>> s1.get_salt().formula
-        'NaCl'
-        >>> s1.get_salt().nu_cation
-        1
-        >>> s1.get_salt().z_anion
-        -1
-
-        >>> s2 = pyEQL.Solution([['Na+','0.1 mol/kg'],['Mg+2','0.2 mol/kg'],['Cl-','0.5 mol/kg']])
-        >>> s2.get_salt().formula
-        'MgCl2'
-        >>> s2.get_salt().nu_anion
-        2
-        >>> s2.get_salt().z_cation
-        2
-        """
-        # identify the predominant salt in the solution
-        return identify_salt(self)
-
-    def get_salt_dict(self) -> dict:
-        """
-        Determine the predominant salt in a solution of ions.
-=======
             >>> s1 = Solution([['Na+','0.5 mol/kg'],['Cl-','0.5 mol/kg']])
             >>> s1.get_salt()
             <pyEQL.salt_ion_match.Salt object at 0x7fe6d3542048>
@@ -1621,7 +1574,6 @@
         return Salt(d[first_key]["cation"], d[first_key]["anion"])
 
     # TODO - modify? deprecate? make a salts property?
-    # TODO - implement use_totals
     def get_salt_dict(self, cutoff: float = 0.01, use_totals: bool = True) -> dict[str, dict]:
         """
         Returns a dict of salts that approximates the composition of the Solution. Like `components`, the dict is
@@ -1637,7 +1589,6 @@
         Notes:
             Salts are identified by pairing the predominant cations and anions in the solution, in descending order
             of their respective equivalent amounts.
->>>>>>> ff39bbd2
 
         Many empirical equations for solution properties such as activity coefficient,
         partial molar volume, or viscosity are based on the concentration of
@@ -2545,9 +2496,8 @@
         return list(self.components.keys())
 
     def list_salts(self, unit="mol/kg", decimals=4):
-        list = generate_salt_list(self, unit)
-        for item in list:
-            print(item.formula + "\t {:0.{decimals}f}".format(list[item], decimals=decimals))
+        for k, v in self.get_salt_dict().items():
+            print(k + "\t {:0.{decimals}f}".format(v, decimals=decimals))
 
     def print(
         self,
@@ -2652,14 +2602,10 @@
 
         return result_list
 
-<<<<<<< HEAD
     @deprecated(
         message="list_activities() is deprecated and will be removed in the next release! Use Solution.print() instead.)"
     )
     def list_activities(self, decimals=4):  # pragma: no cover
-=======
-    def list_activities(self, decimals=4):
->>>>>>> ff39bbd2
         """
         List the activity of each species in a solution.
 
