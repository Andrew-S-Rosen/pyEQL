--- conflicted
+++ resolved
@@ -241,12 +241,6 @@
 
         else:
             # add the new solute
-<<<<<<< HEAD
-            # new_solute = sol.Solute(formula, amount, self.volume, self.get_solvent_mass())
-            # self.components.update({new_solute.formula: new_solute})
-
-=======
->>>>>>> e1b560e5
             quantity = unit.Quantity(amount)
             mw = unit.Quantity(self.get_property(formula, "molecular_weight"))
             target_mol = quantity.to("moles", "chem", mw=mw, volume=self.volume, solvent_mass=self.get_solvent_mass())
@@ -264,12 +258,6 @@
     # and solvent_name will track which component it is.
     def add_solvent(self, formula, amount):
         """Same as add_solute but omits the need to pass solvent mass to pint."""
-<<<<<<< HEAD
-        # new_solvent = sol.Solute(formula, amount, self.volume, amount)
-        # self.components.update({new_solvent.formula: new_solvent})
-
-=======
->>>>>>> e1b560e5
         quantity = unit.Quantity(amount)
         mw = unit.Quantity(self.get_property(formula, "molecular_weight"))
         target_mol = quantity.to("moles", "chem", mw=mw, volume=self.volume, solvent_mass=self.get_solvent_mass())
@@ -343,15 +331,7 @@
         """
         Return the volume of the solution.
 
-<<<<<<< HEAD
         Returns:
-=======
-        Parameters
-        ----------
-        None
-
-        Returns
->>>>>>> e1b560e5
         -------
         Quantity: the volume of the solution, in L
         """
@@ -1052,21 +1032,12 @@
         mw = unit.Quantity(self.get_property(solute, "molecular_weight")).to("g/mol")
         if units == "%":
             return moles.to("kg", "chem", mw=mw) / self.mass.to("kg") * 100
-<<<<<<< HEAD
-        if unit.Quantity(units).dimensionality in (
-            "[substance]/[length]**3",
-            "[mass]/[length]**3",
-        ):
-            return moles.to(units, "chem", mw=mw, volume=self.volume)
-        if unit.Quantity(units).dimensionality in ("[substance]/[mass]", "[mass]/[mass]"):
-=======
         if unit.Quantity(units).check("[substance]"):
             return moles.to(units)
         qty = unit.Quantity(units)
         if qty.check("[substance]/[length]**3") or qty.check("[mass]/[length]**3"):
             return moles.to(units, "chem", mw=mw, volume=self.volume)
         if qty.check("[substance]/[mass]") or qty.check("[mass]/[mass]"):
->>>>>>> e1b560e5
             return moles.to(units, "chem", mw=mw, solvent_mass=self.get_solvent_mass())
         if qty.check("[mass]"):
             return moles.to(units, "chem", mw=mw)
