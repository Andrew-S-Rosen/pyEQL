# pyEQL Changelog

All notable changes to this project will be documented in this file.

The format is based on [Keep a Changelog](https://keepachangelog.com/en/1.0.0/),
and this project adheres to [Semantic Versioning](https://semver.org/spec/v2.0.0.html).

## Unreleased

### Added

<<<<<<< HEAD
- `Solution.__init__`: new keyword argument `log_level` allows user to control the verbosity of log messages by setting
  the level (e.g., ERROR, WARNING, etc.) that will be shown in stdout.

### Changed

- `Solution.__init__`: The deprecated format for specifying solutes (e.g., `[["Na+", "0.5 mol/L]]`)
  which previously only generated log warning message, now raises a `DeprecationWarning`. Use dict-style input (e.g.,
  `{"Na+":"0.5 mol/L"}`) instead.
=======
- Docs: added a note about a workaround for Apple M1/M2 Macs proposed by @xiaoxiaozhu123

### Changed

- New logo! Updated the `pyEQL` logo (for the first time in 9 years!) to address an obsolete font in the .svg
  and modernize the design.
>>>>>>> 70fffa59

## [0.15.1] - 2024-03-13

### Fixed

- `Solution.get_total_amount`: Fixed an issue in which `ppm` units would fail.

## [0.15.0] - 2024-03-13

### Added

- `utils.interpret_units`: New method to "sanitize" environmental engineering units like ppm to strings that `pint`
  can understand, e.g. ppm -> mg/L. This method is now used in `get_amount` and `get_total_amount` to ensure consistency
  in how they process units.

### Changed

- CI: `pre-commit autoupdate`

### Fixed

- `Solution`: Fixed an issue in which repeated calls to `equilibrate` when using `NativeEOS` or `PHREEQCEOS` would
  change the mass of the `Solution` slightly. This was attributed to the fact that `pyEQL` and `PHREEQC` use slightly
  different molecular weights for water.
- `Solution`: `get_total_amount` and related methods could fail when the oxidation state of an element was
  unknown (e.g., 'Br') (Issue [#116](https://github.com/KingsburyLab/pyEQL/issues/116))

## [0.14.0] - 2024-03-05

### Added

- `NativeEOS` / `PhreeqcEOS`: Added `try`/`catch` so that `pyEQL` can still be used on platforms that PHREEQC does
  not support, such as Apple Silicon. In such cases, functions like `equilibrate` that depend on PHREEQC will
  raise errors, but everything else can still be used.
- CI: Added Apple M1 runner (GitHub: `macos-14`) to the CI tests.

### Fixed

- CI: Addressed several issues in the testing configuration which had resulted in testing
  fewer operating systems x python version combinations than intended. CI tests now
  correctly and comprehensively test every supported version of python on every os
  (macos, windows, ubuntu).
- `utils.FormulaDict`: implemented `__contains__` so that `get()` works correctly in
  python 3.12+. See https://github.com/python/cpython/issues/105524
- Docs: fixed many small problems in documentation causing equations and examples to
  render incorrectly.
- `Solution.from_file`: Add missing `@classmethod` decorator; update documentation.

## [0.13.0] - 2024-03-05

### Fixed

- `equilibrium.alpha()`: Fixed incorrect calculation of acid-base distribution coefficient for multiprotic acids.

## [0.12.2] - 2024-02-25

### Fixed

- `Solution.get_total_amount`: Fix bug that would cause the method to fail if
  units with names not natively understood by `pint` (e.g., 'ppm') were passed.

## [0.12.1] - 2024-02-25

### Fixed

- `Solute.from_formula`: Fix bug in which an uncaught exception could occur when
  if `pymatgen` failed to guess the oxidation state of a solute. (Issue #103 - thanks to @xiaoxiaozhu123 for reporting).
- `Solution.get_total_amount`: Fix bug that would cause the method to fail if
  mass-based units such as mg/L or ppm were requested.

## [0.12.0] - 2024-02-15

### Added

- `Solution`: new kwarg `default_diffusion_coeff` which allows the user to specify a value to use
  when a species diffusion coefficient is missing from the database. By default, the value for NaCl
  salt (1.61e-9 m2/s) is used. This is important for conductivity and transport number calculations,
  which perform weighted summations of diffusion coefficients over every species in the solution.
  Previously, species with missing diffusion coefficients would be excluded from such calculations,
  possibly resulting in inaccuracies, particularly after calling `equilibrate()`, which often
  generates charged complexes such as NaSO4- or MgCl+.

### Fixed

- `Solution.__add__`: Bugfix in the addition operation `+` that could cause problems with
  child classes (i.e., classes that inherit from `Solution`) to work improperly

### Changed

- Removed deprecated `pkg_resources` import in favor of `importlib.resources`

## [0.11.1] - 2023-12-23

### Added

- Add tests for `gibbs_mix` and `entropy_mix` functions. Format docstrings in Google style.

### Fixed

- `Solution.from_preset`: Fixed a packaging error that made this method fail with a `FileNotFoundError`.

### Removed

- `functions.py` is no longer imported into the root namespace. You'll now need to say `from pyEQL.functions import gibbs_mix`
  instead of `from pyEQL import gibbs_mix`

## [0.11.0] - 2023-11-20

### Changed

- `PhreeqcEOS`: performance improvements for the `phreeqc` engine. The `EOS` instance now retains
  the `phreeqpython` solution object in between calls, only re-initializing it if the composition
  of the `Solution` has changed since the previous call.

### Fixed

- `equilibrate`: Fixed several bugs affecting `NativeEOS` and `PhreeqcEOS` in which calling `equilibrate()`
  would mess up the charge balance. This was especially an issue if `balance_charge` was set to something
  other than `pH`.

### Removed

- `equilibrium.equilibrate_phreeqc()` has been removed to reduce redundant code. All its
  was absorbed into `NativeEOS` and `PhreeqcEOS`

## [0.10.1] - 2023-11-12

### Added

- utility function `create_water_substance` with caching to speed up access to IAPWS instances

### Changed

- `Solution.get_diffusion_coefficient`: the default diffusion coefficient (returned when D for a solute is not found in
  the database) is now adjusted for temperature and ionic strength.
- `Solution.water_substance` - use the IAPWS97 model instead of IAPWS95 whenever possible, for a substantial speedup.

## [0.10.0] - 2023-11-12

### Added

- `Solution`: Revamped docstrings for `conductivity`, `get_transport_number`, `get_molar_conductivity`, and
  `get_diffusion_coefficient`.
- `Solution`: new method `get_diffusion_coefficient` for dedicated retrieval of diffusion coefficients. This method
  implements an improved algorithm for temperature adjustment and a new algorithm for adjusting infinite dilution D values
  for ionic strengthe effects. The algorithm is identical to that implemented in PHREEQC >= 3.4.
- Database: empirical parameters for temperature and ionic strength adjustment of diffusion coefficients for 15 solutes
- Added tests for temperature and ionic strength adjustment and conductivity
- Docs: new tutorial notebooks
- Docs: remove duplicate contributing pages (Closes [#68](https://github.com/KingsburyLab/pyEQL/issues/68))
- `Solution`: new method `to_file()` for more convenient saving Solution object to json or yaml files. (@kirill-push)
- `Solution`: new method `from_file()` for more convenient loading Solution object from json or yaml files. (@kirill-push)
- `Solution`: new classmethod `from_preset()` to `replace pyEQL.functions.autogenerate()` and instantiate a solution from a preset composition. (@kirill-push)

### Changed

- `Solution`: method af adjusting diffusion coefficients for temperature was updated (same as used in PHREEQC >= 3.4)
- `Solution.conductvity`: improved equation (same as used in PHREEQC >= 3.4) which is more accurate at higher concentrations

### Fixed

- Database errors with `Cs[+1]` diffusion coefficient and `KBr` Pitzer parameters
- Restored filter that suppresses duplicate log messages

### Deprecated

- `replace pyEQL.functions.autogenerate()` is now deprecated. Use `from_preset` instead.

### Removed

- The `activity_correction` kwarg in `get_transport_number` has been removed, because this now occurs by default and is
  handled in `get_diffusion_coefficient`.

## [0.9.2] - 2023-11-07

### Fixed

- Restored filter that suppresses duplicate log messages

## [0.9.1] - 2023-11-04

### Added

- `format_solutes_dict()` method added into the utils module to help format solutes dictionaries with a unit. (@DhruvDuseja)

### Changed

- Native property database is now instantiated on `pyEQL.__init__` to speed subsequent access by `Solution`
- Numerous performance optimization increased the speed of many `Solution` property and method calls by 3x-10x

## [0.9.0] - 2023-10-17

### Added

- `Solution.print()` added to take the place of the deprecated `list_xxx` methods.

### Changed

- **Breaking** `pyEQL.unit` deprecation machinery has been removed to quiet the warning
  messages on import. The `pyEQL` unit registry was renamed to `pyEQL.ureg` in v0.6.1.
- Significant documentation updates.
- `Solution.components` is now automatically sorted in descending order of amount, for
  consistency with `anions`, `cations`, and `neutrals`.

### Removed

- `Solution.list_solutes()` has been removed. Use `Solution.components.keys()` instead.

### Fixed

- Bugfix in `as_dict` to make serialization via `dumpfn` possible. Previously, `Quantity`
  were not converted to a serializable form. Now, `Quantity` are converted to `str` in
  `as_dict()`.

### Removed

- python 3.8 is no longer supported

## [0.8.1] - 2023-10-01

### Changed

- `from_dict` modified to avoid call to `super()`, making for more robust behavior if `Solution` is inherited.

### Removed

- `copy()` method was removed for consistency with `python` conventions (it returned a deep rather than a
  shallow copy). Use `copy.deepcopy(Solution)` instead.

### Fixed

- Bugfix in `as_dict` in which the `solutes` attribute was saved with `Quantity` rather than `float`
- Simplified `Solution.get_conductivity` to avoid errors in selected cases.
- Required `pymatgen` version was incorrectly set at `2022.8.10` when it should be `2023.8.10`
- Bug in `get_osmotic_coefficient` that caused a `ZeroDivisionError` with an empty solution.

## [0.8.0] - 2023-09-27

### Added

- New electrolyte engine `PhreeqcEOS` provides `phreeqpython` activities within `pyEQL`
- `Solution`: use total element concentrations when performing salt matching (can be disabled via kwarg)
- `Solution`: add speciation support to the native engine via `phreeqpython`
- `Solution`: add keyword argument to enable automatic charge balancing
- `Salt`: class is now MSONable (i.e., serializable via `as_dict` / `from_dict`)
- `Solution`: new properties `anions`, `cations`, `neutrals` provide easy access to subsets `components`.
- `Solution`: improvements to `get_total_amount`.
- `Solution`: new function `get_components_by_element` that lists all species associated with elements in specific
  oxidation states.
- `Solution`: new properties `elements` and `chemical_system`, new function `get_el_amt_dict` to compute the total
  number of moles of each element present in the Solution.

### Changed

- `pH` attribute is now calculated from the H+ concentration rather than its activity. For the old behavior,
  use `Solution.p('H+')` which defaults to applying the activity correction.
- Update `test_salt_ion_match` to `pytest` format and add additional tests
- Update `test_bulk_properties` to `pytest` format

### Removed

- `Solution.list_salts()` has been removed. See `Solution.get_salt_dict()` for equivalent functionality
- `salt_ion_match.generate_salt_list` and `identify_salt` have been removed. See `Solution.get_salt_dict()` and `Solution.get_salt()` for equivalent functionality.

### Fixed

- Bug in `get_transport_number` caused by migration to standardized solute formulas
- Scaling of salt concentrations in `get_salt_dict` was incorrect in some edge cases
- Disable hydrate notation in `standardize_formula`, which caused hydroxides such as 'Ca(OH)3' to be written 'CaO2H.H2O'
- Inconsistent formatting of oxidation states in `get_total_amount` and `Solute`
- Inconsistent return type from `get_property` when `molar_volume` and `diffusion_coefficient` were missing
- Two issues with the formatting of the `H2O(aq)` entry in the database, `pyeql_db.json`

## [0.7.0] - 2023-08-22

### Changed

- `Solution` now more robustly converts any user-supplied formulas into unique values using `pymatgen.core.ion.Ion.reduced_formula`. This means that the `.components` or `solvent` attributes may now differ slightly from whatever is entered during `__init__`. For example, `Solution(solvent='H2O').solvent` gives `H2O(aq)`. This behavior resolved a small bug that could occur when mixing solutions. User supplied formulas passed to `get_amount` or `Solution.components[xxx]` can still be any valid formula. E.g., `Solution.components["Na+"]`, `Solution.components["Na+1"]`, and `Solution.components["Na[+]"]` will all return the same thing.

## [0.6.1] - 2023-08-22

### Added

- `Solution`: enable passing an `EOS` instance to the `engine` kwarg.
- `Solution`: new properties `total_dissolved_solids` and alias `TDS`
- `Solution`: support new units in `get_amount` - ppm, ppb, eq/L, etc.
- `Solution`: implemented arithmetic operations `+` (for mixing two solutions), `*` and `\` for scaling their amounts

### Changed

- `pyEQL.unit` was renamed to `pyEQL.ureg` (short for `UnitRegistry`) for consistency with the `pint` documentation and tutorials.

## [v0.6.0] - 2023-08-15

### Added

- `Solution`: add tests to confirm that solution density changes with temperature and pressure
- `Solution`: add tests for `charge_balance`, `alkalinity`, `hardness`, `osmotic_pressure`, `p()`, and `conductivity`
- `Solution`: `pE` attribute and kwarg
- `Solution`: add support for passing solutes as a `dict`
- Implement extensible system for connecting `Solution` to various activity and speciation
  models. Models can be integrated into pyEQL by implementing an `EOS` class. The desired
  activity model is selected on init. Currently available models are `native` (for pyEQL's
  implementation of Pitzer, which decays gracefully into Debye-Huckel and other models if
  parameters are not available) or `ideal` for a dummy engine that returns unit activity
  coefficients. Support for additional external engines such as [`phreeqpython`](https://github.com/Vitens/phreeqpython) is planned.
- Add `pymatgen`, `monty`, and `maggma` as dependencies
- Add `pre-commit` configuration
- Add pull request template, new GitHub actions, and `tox -e autodocs` environment to serve and update docs in real time
- Add pre-commit configuration and lint with `ruff` using rulesets mostly borrowed from `pymatgen`
- Add more comprehensive platform testing via `tox`

### Changed

- Complete overhaul of the property database. The database is now distributed in a .json file containing serialize `Solute` objects. `Solution` can now be connected to this database (by default) or to any other `maggma` `Store` containing properly formatted data. `database.py`, `parameter.py`, and all the `.tsv` data files have been removed and replaced with `pyeql_db.json`.
- Docs: update, change theme, convert to .md format, and adopt Keep a Changelog format
- Replace `water_properties.py` with [iapws](https://github.com/jjgomera/iapws) package
- Replace `elements.py`` with `pymatgen.core.periodic_table`
- `Solution.charge_balance` now returns in equivalents instead of Coulombs
- Migrate all tests to `pytest`
- Update packaging format to use [pyscaffold](https://pyscaffold.org/en/stable/index.html)

### Deprecated

- `Solution`: new properties `pressure`, `temperature`, `volume`, `pH`, `mass`, `density`, `viscosity_dynamic`, `viscosity_kinematic`, `ionic_strength`, `conductivity`, `debye_length`, `bjerrum_length`, `alkalinity`, `hardness`, `dielectric_constant`, `osmotic_pressure`, `solvent_mass`, `charge_balance` have replaced the corresponding get_XXX and set_XXX (for temperature and pressure) methods, which will be removed in a future release. `get_viscosity_relative` will be removed entirely.
- `Solute`: methods `get_formal_charge()`, `get_name()`, and `get_molecular_weight()` have been
  replaced by direct access to the attributes `charge`, `formula`, and `mw`, respectively.

### Removed

- disable 'verbose' kwarg in `get_activity` and `get_activity_coefficient`

### Fixed

- Fixed various documentation rendering issues
- bug in `alkalinity`

## [0.5.2] - 2020-04-21

- Fix breaking bug introduced by upstream pint change to avogadro_number
- Format project with black
- Misc. linting and docstring changes

## [0.5.0] 2018-09-19

- Implement the effective Pitzer model for improved activity calculations in multicomponent solutions
- Add support for calculation of activity and osmotic coefficients on different scales
- Add support for calculating % by weight to get_amount()
- Added methods for calculating the osmolarity or osmolality of a Solution
- Add the ability to filter list_concentrations() to show only cations or anions
- Add two medical solutions - normal saline and Ringer's lacate -to the autogenerate method
- Add shorthand abbreviations for 'seawater' and 'wastewater' in the autogenerate method
- Enhance automatic test suite to compare results with experimental data based on relative error
- Add test suites for the effective Pitzer model and a multicomponent salt solution
- DEPRECATED get_mole_fraction. Use get_amount() instead
- Fix bug causing get_activity_coefficient to fail if the solute concentration was zero

## [0.4.0] 2016-07-14

- Add ability to calculate dielectric constant based on solution composition for salts
- Add database entries for the viscosity 'B' parameter for 63 more inorganic ions
- Add domestic wastewater and human urine to the autogenerate()method
- Improve entry point for running automated tests (#16, thanks Hernan Grecco)
- Significantly expand documentation of activity correction methods
- Make output of get_osmotic_coefficient more verbose when Pitzer parameters are not found
- Fix bug causing activity corrections for non 1:1 salts to be calculated incorrectly (#15)
- Fix bug causing 'bad operand type' error when calculating osmotic pressure on some systems
- Fix bug causing ValueError exceptions when a solute has zero concentration
- Numerous fixes and corrections in the documentation

## [0.3.1] 2016-02-24

- Fix packaging problems preventing installation from PyPi
- Fix character encoding issue in Erying_viscosity database file

## [0.3.0] 2016-01-15

- Add method to calculate the total concentration of an element in a solution
- Add method to automatically generate certain solutions (like seawater)
- Add method to calculate the hardness of a solution
- Add method to calculate the alkalinity of a solution
- Add method to calculate the charge balance of a solution
- Add method to calculate the Bjerrum length
- Add database entries for hydrated and ionic radii of 23 commonions
- Add database entries for the 'B' parameter in the Jones-Dole viscosity equation for 20 common ions
- Add test suites for solute property methods, hardness, osmotic coefficient, and Debye length
- Improve logging system to work better when using pyEQL interactively
- Improved README with graphics and rich formatting
- Fix bug related to activity and osmotic coefficients for multivalent salts
- Fix bug related to retrieval of water properties
- Documentation enhancements and fixes

## [0.2.2] 2015-08-28

- Fix bug in get_amount() causing no output when mass-based units were specified.

## [0.2.1] 2015-05-06

- Add 93 entries to diffusion coefficient database
- Add 93 entries to Pitzer partial molar volume parameters database
- Add 130 entries to Pitzer activity parameters database
- Change extension for database files from .csv to .tsv
- Corrections and additions to the contributing documentation
- Uploaded to the Python Package Index for easier installation
- Add this changelog

## [0.2.0] 2015-03-26

- First public release<|MERGE_RESOLUTION|>--- conflicted
+++ resolved
@@ -9,7 +9,6 @@
 
 ### Added
 
-<<<<<<< HEAD
 - `Solution.__init__`: new keyword argument `log_level` allows user to control the verbosity of log messages by setting
   the level (e.g., ERROR, WARNING, etc.) that will be shown in stdout.
 
@@ -18,14 +17,9 @@
 - `Solution.__init__`: The deprecated format for specifying solutes (e.g., `[["Na+", "0.5 mol/L]]`)
   which previously only generated log warning message, now raises a `DeprecationWarning`. Use dict-style input (e.g.,
   `{"Na+":"0.5 mol/L"}`) instead.
-=======
 - Docs: added a note about a workaround for Apple M1/M2 Macs proposed by @xiaoxiaozhu123
-
-### Changed
-
 - New logo! Updated the `pyEQL` logo (for the first time in 9 years!) to address an obsolete font in the .svg
   and modernize the design.
->>>>>>> 70fffa59
 
 ## [0.15.1] - 2024-03-13
 
